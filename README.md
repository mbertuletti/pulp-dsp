--- conflicted
+++ resolved
@@ -20,15 +20,7 @@
  
 - `include` folder with necessary header files. Especially the main header file `plp_math.h` has to be included in the codes which want to use this library. Moreover, the `rtos_hal.h` provides an hardware abstraction layer (HAL) for interfacing both the 'old' pulp-sdk ([v1 branch](https://github.com/pulp-platform/pulp-sdk/tree/v1), which supports Mr. Wolf and older chips) and the 'new' pulp-sdk ([main branch](https://github.com/pulp-platform/pulp-sdk), which supports newer chips and GAP8). Note: in the same header file it's possible to define macros (e.g. LOOPUNROLL if you want to take into consideration the option of unrolling or not unrolling the loops).
 
-<<<<<<< HEAD
-[Note: in the same header file it's possible to define macros (e.g. LOOPUNROLL if you want to take into consideration the option of unrolling or not unrolling the loops).]
-
-- `Makefile` for compiling the library. Add your glue codes and kernel functions to be compiled. Then do `make clean header all install` and the library will be compiled and installed in your pulp-sdk. To use the library add `PULP_LDFLAGS += -lplpdsp -lm` in the Makefile of your project (for example when you test the functions in the `test` folder). If you add or modify the source codes and want to rebuild the library, do `make header build install`.
-
-- `lib` folder contains the build/ folder when building the library and the static library can be found in lib/build/wolfe/.
-=======
 - `Makefile` for compiling the library. Add your glue codes and kernel functions to be compiled.
->>>>>>> 07f4bbae
 
 - `test` folder contains the testing setup used during the development of the library. For more details please read the README file in the folder.
 
@@ -52,7 +44,7 @@
 make clean header all install
 ~~~~~
 
-To use the library add `PULP_LDFLAGS += -lplpdsp` in the Makefile of your project and don't forget to include the necessary header files, e.g., `plp_math.h`, in your codes.
+To use the library add `PULP_LDFLAGS += -lplpdsp` in the Makefile of your project and don't forget to include the necessary header files, e.g., `plp_math.h`, in your codes. Link also the math library using `-lm`.
 
 If you add or modify the source codes and want to rebuild the library without recompiling unmodified files, do 
 
