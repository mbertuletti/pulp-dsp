--- conflicted
+++ resolved
@@ -14,8 +14,8 @@
   #define DATA_TYPE int16_t
 #else
   #include "fct32.h"
+  #define DATA_TYPE int32_t
   #include "../../test_data/mul_data32_L1.h"
-  #define DATA_TYPE int32_t
 #endif
 
 static int cores_events;
@@ -24,7 +24,7 @@
 // HW counter using the function rt_perf_read
 static void do_bench_0(rt_perf_t *perf, int events)
 {
-  DATA_TYPE* result = (DATA_TYPE*)rt_alloc(RT_ALLOC_CL_DATA, sizeof(DATA_TYPE)*O_LENGTH*M_LENGTH);
+  int32_t* result = (int32_t*)rt_alloc(RT_ALLOC_CL_DATA, sizeof(int32_t)*O_LENGTH*M_LENGTH);
 
   if(result == NULL){
     printf("no data allocation\n");
@@ -60,7 +60,6 @@
   rt_perf_reset(perf);
   rt_perf_start(perf);
 
-<<<<<<< HEAD
   #ifdef TEST_8
     plp_mat_mult_i8v_xpulpv2(m_a, m_b, M_LENGTH, N_LENGTH, O_LENGTH, result);
   #elif defined(TEST_16)
@@ -69,11 +68,6 @@
     plp_mat_mult_i32s_xpulpv2(m_a, m_b, M_LENGTH, N_LENGTH, O_LENGTH, result);
   #endif
 
-=======
-  //plp_mat_mult_i32s_xpulpv2(m_a, m_b, M_LENGTH, N_LENGTH, O_LENGTH, result);
-  plp_mat_mult_i16v_xpulpv2(m_a, m_b, M_LENGTH, N_LENGTH, O_LENGTH, result);
-  
->>>>>>> a07fee7a
   rt_perf_stop(perf);
 
   int errors = 0;
@@ -107,11 +101,9 @@
   unsigned int cycles = rt_perf_read(RT_PERF_CYCLES);
   unsigned int instr = rt_perf_read(RT_PERF_INSTR);
   unsigned int ld_stall = rt_perf_read(RT_PERF_LD_STALL);
-  // unsigned int misc = rt_perf_read(RT_PERF_TCDM_CONT);
   printf("Total cycles: %d\n", cycles);
   printf("Instructions: %d\n", instr);
   printf("Load stalls %d\n", ld_stall);
-  // printf("misc %d\n", misc);
   printf("Operations %d\n", ops);
   printf("Ops per Instructions: %d.%d \n", ops/instr, (ops*100)/instr);
   printf("Ops per Cycle: %d.%d \n", ops/cycles, (ops*100)/cycles);
