--- conflicted
+++ resolved
@@ -50,24 +50,6 @@
         """
         super(DynamicVariable, self).__init__(name, visible)
         self.fun = fun
-
-
-class ExternalPointedArgument(object):
-    """External Argument pointed to"""
-    def __init__(self, name, suffix=None):
-        """
-        name: name of the argument to be input
-        """
-        super(ExternalPointedArgument, self).__init__()
-        self.base_name = name
-        self.suffix = suffix
-
-    def to_dict(self, env, var_type, version, use_l1):
-        self.name = self.base_name + str(env[self.suffix])
-        return {'class': type(self).__name__, 'dict': self.__dict__}
-
-    def generate_stimuli(self, header):
-        return
 
 
 class Argument(object):
@@ -251,11 +233,7 @@
 
 class OutputArgument(ArrayArgument):
     """Output Array Argument"""
-<<<<<<< HEAD
-    def __init__(self, name, ctype, length, use_l1=None, tolerance=0, value=None):
-=======
     def __init__(self, name, ctype, length, use_l1=None, tolerance=0, in_function=True):
->>>>>>> 8707f6c0
         """
         name: name of the argument
         ctype: type of the argument (or 'var_type', 'ret_type')
@@ -270,16 +248,8 @@
         super(OutputArgument, self).__init__(name, ctype, length, 0, use_l1, in_function)
         self.reference_name = self.name + "_reference"
         self.tolerance = tolerance
-        self.value = value
 
     def apply(self, env, var_type, version, use_l1):
-<<<<<<< HEAD
-        if self.use_l1 is not None:
-            use_l1 = self.use_l1
-        ctype = self.get_type(var_type)
-        tolerance = self.tolerance(version) if callable(self.tolerance) else self.tolerance
-        return OutputArgument(self.name, ctype, self.interpret_length(env), use_l1, tolerance)
-=======
         """
         Prepare the variable for the specific test case. The following is done:
         - Apply the environment (current iteration of the sweep variables)
@@ -291,7 +261,6 @@
         if callable(self.tolerance):
             self.tolerance = self.tolerance(version)
         super(OutputArgument, self).apply(env, var_type, version, use_l1)
->>>>>>> 8707f6c0
 
     def generate_reference(self, gen_function, header):
         """ Generates and writes reference value to header file """
@@ -609,13 +578,8 @@
             arg = ParallelArgument("tmp", "tmp", 0)
         elif d['class'] == ReturnValue.__name__:
             arg = ReturnValue("tmp")
-<<<<<<< HEAD
-        elif d['class'] == ExternalPointedArgument.__name__:
-            arg = ExternalPointedArgument("tmp");
-=======
         elif d['class'] == CustomArgument.__name__:
             arg = CustomArgument("tmp", None)
->>>>>>> 8707f6c0
         else:
             raise RuntimeError("Unknown class name")
         arg.__dict__ = d['dict']
@@ -650,11 +614,7 @@
                         timeout=1000000)
 
     def function_signature(self):
-<<<<<<< HEAD
-        arguments_str = ', '.join([arg.name if not isinstance(arg, ExternalPointedArgument) else "&" + arg.name for arg in self.arguments])
-=======
         arguments_str = ', '.join([arg.name for arg in self.arguments if arg.in_function])
->>>>>>> 8707f6c0
         return_value_str = ""
         return_value_list = [arg for arg in self.arguments if isinstance(arg, ReturnValue)]
         assert len(return_value_list) <= 1
@@ -682,12 +642,8 @@
         # build input dictionary
         inputs = {arg.name: arg
                   for arg in self.arguments
-<<<<<<< HEAD
-                  if not isinstance(arg, (ReturnValue))}
-=======
                   if isinstance(arg, InplaceArgument) or not isinstance(arg, (ReturnValue,
                                                                               OutputArgument))}
->>>>>>> 8707f6c0
         gen_function_prep = partial(gen_function, inputs=inputs, env=self.env,
                                     fix_point=self.fix_point)
         any([arg.generate_reference(gen_function_prep, header)
@@ -813,109 +769,6 @@
                     """
                 ).format(sp=self.tab, acq=arg.name, exp=arg.reference_name,
                          tol=arg.tolerance, ty=arg.ctype)
-<<<<<<< HEAD
-            elif target == "ibex" and arg.tolerance < 1:
-                # in this case, we cannot use floating point! But make sure that the fraction is at
-                # least 1.
-                check_str = dedent(
-                    """\
-                    {sp}{sp}{ty} __tol_t = ABS({exp}[i] / {tol_fraction}) + 1;\\
-                    {sp}{sp}if (!(({exp}[i] < {type_min} + __tol_t &&\\
-                    {sp}{sp}       ({acq}[i] <= {exp}[i] + __tol_t ||\\
-                    {sp}{sp}        {acq}[i] >= {exp}[i] - __tol_t)) ||\\
-                    {sp}{sp}      ({exp}[i] > {type_max} - __tol_t &&\\
-                    {sp}{sp}       ({acq}[i] >= {exp}[i] - __tol_t ||\\
-                    {sp}{sp}        {acq}[i] <= {exp}[i] + __tol_t)) ||\\
-                    {sp}{sp}      ({exp}[i] >= {type_min} + __tol_t &&\\
-                    {sp}{sp}       {exp}[i] <= {type_max} - __tol_t &&\\
-                    {sp}{sp}       ({acq}[i] >= {exp}[i] - __tol_t &&\\
-                    {sp}{sp}        {acq}[i] <= {exp}[i] + __tol_t)))) {{\\
-                    """
-                ).format(sp=self.tab, acq=arg.name, exp=arg.reference_name,
-                         ty=arg.ctype, tol_fraction=int(1 / arg.tolerance),
-                         type_min=-(1 << 7) if arg.ctype == "int8_t"
-                                  else -(1 << 15) if arg.ctype == "int16_t"
-                                  else -(1 << 31),
-                         type_max=(1 << 7) - 1 if arg.ctype == "int8_t"
-                                  else (1 << 15) - 1 if arg.ctype == "int16_t"
-                                  else (1 << 31) - 1)
-            elif target == "riscy" and arg.tolerance < 1:
-                # Here, we can use float. But for the int-version, we want to round up.
-                check_str = dedent(
-                    """\
-                    {sp}{sp}float __tol = ABS({tol:E} * (float){exp}[i]);\\
-                    {sp}{sp}{ty} __tol_t = ({ty})(__tol + 0.999);\\
-                    {sp}{sp}if (!(({exp}[i] < {type_min} + __tol_t &&\\
-                    {sp}{sp}       ({acq}[i] <= {exp}[i] + __tol_t ||\\
-                    {sp}{sp}        {acq}[i] >= {exp}[i] - __tol_t)) ||\\
-                    {sp}{sp}      ({exp}[i] > {type_max} - __tol_t &&\\
-                    {sp}{sp}       ({acq}[i] >= {exp}[i] - __tol_t ||\\
-                    {sp}{sp}        {acq}[i] <= {exp}[i] + __tol_t)) ||\\
-                    {sp}{sp}      ({exp}[i] >= {type_min} + __tol_t &&\\
-                    {sp}{sp}       {exp}[i] <= {type_max} - __tol_t &&\\
-                    {sp}{sp}       ({acq}[i] >= {exp}[i] - __tol_t &&\\
-                    {sp}{sp}        {acq}[i] <= {exp}[i] + __tol_t)))) {{\\
-                    """
-                ).format(sp=self.tab, acq=arg.name, exp=arg.reference_name,
-                         tol=arg.tolerance, ty=arg.ctype,
-                         type_min=-(1 << 7) if arg.ctype == "int8_t"
-                                  else -(1 << 15) if arg.ctype == "int16_t"
-                                  else -(1 << 31),
-                         type_max=(1 << 7) - 1 if arg.ctype == "int8_t"
-                                  else (1 << 15) - 1 if arg.ctype == "int16_t"
-                                  else (1 << 31) - 1)
-            elif target == "ibex" and arg.tolerance >= 1:
-                # use absolute tolerances in this case
-                check_str = dedent(
-                    """\
-                    {sp}{sp}{ty} __tol_t = ABS({tol_fraction});\\
-                    {sp}{sp}if (!(({exp}[i] < {type_min} + __tol_t &&\\
-                    {sp}{sp}       ({acq}[i] <= {exp}[i] + __tol_t ||\\
-                    {sp}{sp}        {acq}[i] >= {exp}[i] - __tol_t)) ||\\
-                    {sp}{sp}      ({exp}[i] > {type_max} - __tol_t &&\\
-                    {sp}{sp}       ({acq}[i] >= {exp}[i] - __tol_t ||\\
-                    {sp}{sp}        {acq}[i] <= {exp}[i] + __tol_t)) ||\\
-                    {sp}{sp}      ({exp}[i] >= {type_min} + __tol_t &&\\
-                    {sp}{sp}       {exp}[i] <= {type_max} - __tol_t &&\\
-                    {sp}{sp}       ({acq}[i] >= {exp}[i] - __tol_t &&\\
-                    {sp}{sp}        {acq}[i] <= {exp}[i] + __tol_t)))) {{\\
-                    """
-                ).format(sp=self.tab, acq=arg.name, exp=arg.reference_name,
-                         ty=arg.ctype, tol_fraction=int(arg.tolerance),
-                         type_min=-(1 << 7) if arg.ctype == "int8_t"
-                                  else -(1 << 15) if arg.ctype == "int16_t"
-                                  else -(1 << 31),
-                         type_max=(1 << 7) - 1 if arg.ctype == "int8_t"
-                                  else (1 << 15) - 1 if arg.ctype == "int16_t"
-                                  else (1 << 31) - 1)
-            elif target == "riscy" and arg.tolerance >= 1:
-                # use absolute tolerances in this case
-                check_str = dedent(
-                    """\
-                    {sp}{sp}float __tol = ABS({tol:E});\\
-                    {sp}{sp}{ty} __tol_t = ({ty})(__tol + 0.999);\\
-                    {sp}{sp}if (!(({exp}[i] < {type_min} + __tol_t &&\\
-                    {sp}{sp}       ({acq}[i] <= {exp}[i] + __tol_t ||\\
-                    {sp}{sp}        {acq}[i] >= {exp}[i] - __tol_t)) ||\\
-                    {sp}{sp}      ({exp}[i] > {type_max} - __tol_t &&\\
-                    {sp}{sp}       ({acq}[i] >= {exp}[i] - __tol_t ||\\
-                    {sp}{sp}        {acq}[i] <= {exp}[i] + __tol_t)) ||\\
-                    {sp}{sp}      ({exp}[i] >= {type_min} + __tol_t &&\\
-                    {sp}{sp}       {exp}[i] <= {type_max} - __tol_t &&\\
-                    {sp}{sp}       ({acq}[i] >= {exp}[i] - __tol_t &&\\
-                    {sp}{sp}        {acq}[i] <= {exp}[i] + __tol_t)))) {{\\
-                    """
-                ).format(sp=self.tab, acq=arg.name, exp=arg.reference_name,
-                         tol=arg.tolerance, ty=arg.ctype,
-                         type_min=-(1 << 7) if arg.ctype == "int8_t"
-                                  else -(1 << 15) if arg.ctype == "int16_t"
-                                  else -(1 << 31),
-                         type_max=(1 << 7) - 1 if arg.ctype == "int8_t"
-                                  else (1 << 15) - 1 if arg.ctype == "int16_t"
-                                  else (1 << 31) - 1)
-
-
-=======
             elif arg.tolerance < 1:
                 # interpret tolerance as relative tolerance
                 if target == "ibex":
@@ -1016,7 +869,6 @@
                             type_max=(1 << 7) - 1 if arg.ctype == "int8_t"
                                     else (1 << 15) - 1 if arg.ctype == "int16_t"
                                     else (1 << 31) - 1)
->>>>>>> 8707f6c0
         self.fp.write('%sfor (int i = 0; i < %s; i++) {\\\n' % (self.tab, arg.length))
         if print_errors:
             self.fp.write(check_str)
@@ -1190,8 +1042,6 @@
         #include "stdio.h"
         #include "plp_math.h"
         #include "data.h"
-        #include "plp_const_structs.h"
-
         static int do_bench(rt_perf_t *perf, int events, int do_check)
         {
             SETUP
@@ -1252,8 +1102,6 @@
         #include "stdio.h"
         #include "plp_math.h"
         #include "data.h"
-        #include "plp_const_structs.h"
-
         static int do_bench(rt_perf_t *perf, int events, int do_check)
         {
             SETUP
